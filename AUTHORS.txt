Colin Jermain
Graham Rowlands
Minh-Hai Nguyen
Guen Prawiro-Atmodjo
Tim van Boxtel
Davide Spirito
Marcos Guimaraes
Ghislain Antony Vaillant
Ben Feinstein
Neal Reynolds
Christoph Buchner
Julian Dlugosch
Sylvain Karlen
Joseph Mittelstaedt
Troy Fox
Vikram Sekar
Casper Schippers
Sumatran Tiger
Michael Schneider
Dennis Feng
Stefano Pirotta
Moritz Jung
<<<<<<< HEAD
Richard Schlitz
=======
Manuel Zahn
Mikhaël Myara
John McMaster
>>>>>>> a5c084d9
<|MERGE_RESOLUTION|>--- conflicted
+++ resolved
@@ -20,10 +20,7 @@
 Dennis Feng
 Stefano Pirotta
 Moritz Jung
-<<<<<<< HEAD
 Richard Schlitz
-=======
 Manuel Zahn
 Mikhaël Myara
-John McMaster
->>>>>>> a5c084d9
+John McMaster